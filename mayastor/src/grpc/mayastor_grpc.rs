//! Mayastor grpc methods implementation.
//!
//! The Mayastor gRPC methods serve as a higher abstraction for provisioning
//! replicas and targets to be used with CSI.
//
//! We want to keep the code here to a minimal, for example grpc/pool.rs
//! contains all the conversions and mappings etc to whatever interface from a
//! grpc perspective we provide. Also, by doing his, we can test the methods
//! without the need for setting up a grpc client.

use crate::{
    bdev::nexus,
    core::{
        Bdev,
        BlockDeviceIoStats,
        CoreError,
        MayastorFeatures,
        Protocol,
        Share,
    },
    grpc::{
        controller_grpc::{controller_stats, list_controllers},
        nexus_grpc::{
            nexus_add_child,
            nexus_destroy,
            nexus_lookup,
            uuid_to_name,
        },
        rpc_submit,
        GrpcClientContext,
        GrpcResult,
        Serializer,
    },
    host::{blk_device, resource},
    lvs::{Error as LvsError, Lvol, Lvs},
    nexus_uri::NexusBdevError,
    subsys::PoolConfig,
};

use futures::FutureExt;
use nix::errno::Errno;
use rpc::mayastor::*;
use std::{convert::TryFrom, fmt::Debug, ops::Deref, time::Duration};
use tonic::{Request, Response, Status};

/// TODO
#[derive(Debug)]
struct UnixStream(tokio::net::UnixStream);

use ::function_name::named;
use git_version::git_version;
use std::panic::AssertUnwindSafe;

impl GrpcClientContext {
    #[track_caller]
    pub fn new<T>(req: &Request<T>, fid: &str) -> Self
    where
        T: Debug,
    {
        Self {
            args: format!("{:?}", req.get_ref()),
            id: fid.to_string(),
        }
    }
}

#[derive(Debug)]
#[allow(dead_code)]
pub struct MayastorSvc {
    name: String,
    interval: Duration,
    rw_lock: tokio::sync::RwLock<Option<GrpcClientContext>>,
}

#[async_trait::async_trait]
impl<F, T> Serializer<F, T> for MayastorSvc
where
    T: Send + 'static,
    F: core::future::Future<Output = Result<T, Status>> + Send + 'static,
{
    async fn locked(&self, ctx: GrpcClientContext, f: F) -> Result<T, Status> {
        let mut guard = self.rw_lock.write().await;

        // Store context as a marker of to detect abnormal termination of the
        // request. Even though AssertUnwindSafe() allows us to
        // intercept asserts in underlying method strategies, such a
        // situation can still happen when the high-level future that
        // represents gRPC call at the highest level (i.e. the one created
        // by gRPC server) gets cancelled (due to timeout or somehow else).
        // This can't be properly intercepted by 'locked' function itself in the
        // first place, so the state needs to be cleaned up properly
        // upon subsequent gRPC calls.
        if let Some(c) = guard.replace(ctx) {
            warn!("{}: gRPC method timed out, args: {}", c.id, c.args);
        }

        let fut = AssertUnwindSafe(f).catch_unwind();
        let r = fut.await;

        // Request completed, remove the marker.
        let ctx = guard.take().expect("gRPC context disappeared");

        match r {
            Ok(r) => r,
            Err(_e) => {
                warn!("{}: gRPC method panicked, args: {}", ctx.id, ctx.args);
                Err(Status::cancelled(format!(
                    "{}: gRPC method panicked",
                    ctx.id
                )))
            }
        }
    }
}

impl MayastorSvc {
    pub fn new(interval: Duration) -> Self {
        Self {
            name: String::from("CSISvc"),
            interval,
            rw_lock: tokio::sync::RwLock::new(None),
        }
    }
}

impl From<LvsError> for Status {
    fn from(e: LvsError) -> Self {
        match e {
            LvsError::Import {
                ..
            } => Status::invalid_argument(e.to_string()),
            LvsError::RepCreate {
                source, ..
            } => {
                if source == Errno::ENOSPC {
                    Status::resource_exhausted(e.to_string())
                } else {
                    Status::invalid_argument(e.to_string())
                }
            }
            LvsError::ReplicaShareProtocol {
                ..
            } => Status::invalid_argument(e.to_string()),

            LvsError::Destroy {
                source, ..
            } => source.into(),
            LvsError::Invalid {
                ..
            } => Status::invalid_argument(e.to_string()),
            LvsError::InvalidBdev {
                source, ..
            } => source.into(),
            _ => Status::internal(e.to_string()),
        }
    }
}

impl From<Protocol> for i32 {
    fn from(p: Protocol) -> Self {
        match p {
            Protocol::Off => 0,
            Protocol::Nvmf => 1,
            Protocol::Iscsi => 2,
        }
    }
}

impl From<Lvs> for Pool {
    fn from(l: Lvs) -> Self {
        Self {
            name: l.name().into(),
            disks: vec![l.base_bdev().bdev_uri().unwrap_or_else(|| "".into())],
            state: PoolState::PoolOnline.into(),
            capacity: l.capacity(),
            used: l.used(),
        }
    }
}

impl From<BlockDeviceIoStats> for Stats {
    fn from(b: BlockDeviceIoStats) -> Self {
        Self {
            num_read_ops: b.num_read_ops,
            num_write_ops: b.num_write_ops,
            bytes_read: b.bytes_read,
            bytes_written: b.bytes_written,
        }
    }
}

impl From<Lvol> for Replica {
    fn from(l: Lvol) -> Self {
        Self {
            uuid: l.name(),
            pool: l.pool(),
            thin: l.is_thin(),
            size: l.size(),
            share: l.shared().unwrap().into(),
            uri: l.share_uri().unwrap(),
        }
    }
}

impl From<Lvol> for ReplicaV2 {
    fn from(l: Lvol) -> Self {
        Self {
            name: l.name(),
            uuid: l.uuid(),
            pool: l.pool(),
            thin: l.is_thin(),
            size: l.size(),
            share: l.shared().unwrap().into(),
            uri: l.share_uri().unwrap(),
        }
    }
}

impl From<MayastorFeatures> for rpc::mayastor::MayastorFeatures {
    fn from(f: MayastorFeatures) -> Self {
        Self {
            asymmetric_namespace_access: f.asymmetric_namespace_access,
        }
    }
}

#[tonic::async_trait]
impl mayastor_server::Mayastor for MayastorSvc {
    #[named]
    async fn create_pool(
        &self,
        request: Request<CreatePoolRequest>,
    ) -> GrpcResult<Pool> {
        self.locked(
            GrpcClientContext::new(&request, function_name!()),
            async move {
                let args = request.into_inner();

                if args.disks.is_empty() {
                    return Err(Status::invalid_argument("Missing devices"));
                }

                let rx = rpc_submit::<_, _, LvsError>(async move {
                    let pool = Lvs::create_or_import(args).await?;
                    // Capture current pool config and export to file.
                    PoolConfig::capture().export().await;
                    Ok(Pool::from(pool))
                })?;

                rx.await
                    .map_err(|_| Status::cancelled("cancelled"))?
                    .map_err(Status::from)
                    .map(Response::new)
            },
        )
        .await
    }

    #[named]
    async fn destroy_pool(
        &self,
        request: Request<DestroyPoolRequest>,
    ) -> GrpcResult<Null> {
        self.locked(
            GrpcClientContext::new(&request, function_name!()),
            async move {
                let args = request.into_inner();
                info!("{:?}", args);
                let rx = rpc_submit::<_, _, LvsError>(async move {
                    if let Some(pool) = Lvs::lookup(&args.name) {
                        // Remove pool from current config and export to file.
                        // Do this BEFORE we actually destroy the pool.
                        let mut config = PoolConfig::capture();
                        config.delete(&args.name);
                        config.export().await;

                        pool.destroy().await?;
                    }
                    Ok(Null {})
                })?;

                rx.await
                    .map_err(|_| Status::cancelled("cancelled"))?
                    .map_err(Status::from)
                    .map(Response::new)
            },
        )
        .await
    }

    #[named]
    async fn list_pools(
        &self,
        request: Request<Null>,
    ) -> GrpcResult<ListPoolsReply> {
        self.locked(
            GrpcClientContext::new(&request, function_name!()),
            async move {
                let rx = rpc_submit::<_, _, LvsError>(async move {
                    Ok(ListPoolsReply {
                        pools: Lvs::iter()
                            .map(|l| l.into())
                            .collect::<Vec<Pool>>(),
                    })
                })?;

                rx.await
                    .map_err(|_| Status::cancelled("cancelled"))?
                    .map_err(Status::from)
                    .map(Response::new)
            },
        )
        .await
    }

    #[named]
    async fn create_replica(
        &self,
        request: Request<CreateReplicaRequest>,
    ) -> GrpcResult<Replica> {
        self.locked(GrpcClientContext::new(&request, function_name!()), async move {
        let rx = rpc_submit(async move {
            let args = request.into_inner();

            if Lvs::lookup(&args.pool).is_none() {
                return Err(LvsError::Invalid {
                    source: Errno::ENOSYS,
                    msg: format!("Pool {} not found", args.pool),
                });
            }

            if let Some(b) = Bdev::lookup_by_name(&args.uuid) {
                let lvol = Lvol::try_from(b)?;
                return Ok(Replica::from(lvol));
            }

            if !matches!(
                Protocol::try_from(args.share)?,
                Protocol::Off | Protocol::Nvmf
            ) {
                return Err(LvsError::ReplicaShareProtocol {
                    value: args.share,
                });
            }

            let p = Lvs::lookup(&args.pool).unwrap();
            match p.create_lvol(&args.uuid, args.size, None, false).await {
                Ok(lvol)
                    if Protocol::try_from(args.share)? == Protocol::Nvmf =>
                {
                    match lvol.share_nvmf(None).await {
                        Ok(s) => {
                            debug!("created and shared {} as {}", lvol, s);
                            Ok(Replica::from(lvol))
                        }
                        Err(e) => {
                            debug!(
                                "failed to share created lvol {}: {} (destroying)",
                                lvol,
                                e.to_string()
                            );
                            let _ = lvol.destroy().await;
                            Err(e)
                        }
                    }
                }
                Ok(lvol) => {
                    debug!("created lvol {}", lvol);
                    Ok(Replica::from(lvol))
                }
                Err(e) => Err(e),
            }
        })?;

        rx.await
            .map_err(|_| Status::cancelled("cancelled"))?
            .map_err(Status::from)
            .map(Response::new)
        }).await
    }

    #[named]
    async fn create_replica_v2(
        &self,
        request: Request<CreateReplicaRequestV2>,
    ) -> GrpcResult<ReplicaV2> {
        self.locked(GrpcClientContext::new(&request, function_name!()), async move {
        let rx = rpc_submit(async move {
            let args = request.into_inner();

            let lvs = match Lvs::lookup(&args.pool) {
                Some(lvs) => lvs,
                None => {
                    return Err(LvsError::Invalid {
                        source: Errno::ENOSYS,
                        msg: format!("Pool {} not found", args.pool),
                    })
                }
            };

            if let Some(b) = Bdev::lookup_by_name(&args.name) {
                let lvol = Lvol::try_from(b)?;
                return Ok(ReplicaV2::from(lvol));
            }

            if !matches!(
                Protocol::try_from(args.share)?,
                Protocol::Off | Protocol::Nvmf
            ) {
                return Err(LvsError::ReplicaShareProtocol {
                    value: args.share,
                });
            }

            match lvs.create_lvol(&args.name, args.size, Some(&args.uuid), false).await {
                Ok(lvol)
                    if Protocol::try_from(args.share)? == Protocol::Nvmf =>
                {
                    match lvol.share_nvmf(None).await {
                        Ok(s) => {
                            debug!("created and shared {} as {}", lvol, s);
                            Ok(ReplicaV2::from(lvol))
                        }
                        Err(e) => {
                            debug!(
                                "failed to share created lvol {}: {} (destroying)",
                                lvol,
                                e.to_string()
                            );
                            let _ = lvol.destroy().await;
                            Err(e)
                        }
                    }
                }
                Ok(lvol) => {
                    debug!("created lvol {}", lvol);
                    Ok(ReplicaV2::from(lvol))
                }
                Err(e) => Err(e),
            }
        })?;

        rx.await
            .map_err(|_| Status::cancelled("cancelled"))?
            .map_err(Status::from)
            .map(Response::new)
        }).await
    }

    #[named]
    async fn destroy_replica(
        &self,
        request: Request<DestroyReplicaRequest>,
    ) -> GrpcResult<Null> {
        self.locked(GrpcClientContext::new(&request, function_name!()), async {
            let args = request.into_inner();
            let rx = rpc_submit::<_, _, LvsError>(async move {
                if let Some(bdev) = Bdev::lookup_by_name(&args.uuid) {
                    let lvol = Lvol::try_from(bdev)?;
                    lvol.destroy().await?;
                }
                Ok(Null {})
            })?;

            rx.await
                .map_err(|_| Status::cancelled("cancelled"))?
                .map_err(Status::from)
                .map(Response::new)
        })
        .await
    }

    #[named]
    async fn list_replicas(
        &self,
        request: Request<Null>,
    ) -> GrpcResult<ListReplicasReply> {
        self.locked(GrpcClientContext::new(&request, function_name!()), async {
            let rx = rpc_submit::<_, _, LvsError>(async move {
                let mut replicas = Vec::new();
                if let Some(bdev) = Bdev::bdev_first() {
                    replicas = bdev
                        .into_iter()
                        .filter(|b| b.driver() == "lvol")
                        .map(|b| Replica::from(Lvol::try_from(b).unwrap()))
                        .collect();
                }

                Ok(ListReplicasReply {
                    replicas,
                })
            })?;

            rx.await
                .map_err(|_| Status::cancelled("cancelled"))?
                .map_err(Status::from)
                .map(Response::new)
        })
        .await
    }

    #[named]
    async fn list_replicas_v2(
        &self,
        request: Request<Null>,
    ) -> GrpcResult<ListReplicasReplyV2> {
        self.locked(GrpcClientContext::new(&request, function_name!()), async {
            let rx = rpc_submit::<_, _, LvsError>(async move {
                let mut replicas = Vec::new();
                if let Some(bdev) = Bdev::bdev_first() {
                    replicas = bdev
                        .into_iter()
                        .filter(|b| b.driver() == "lvol")
                        .map(|b| ReplicaV2::from(Lvol::try_from(b).unwrap()))
                        .collect();
                }

                Ok(ListReplicasReplyV2 {
                    replicas,
                })
            })?;

            rx.await
                .map_err(|_| Status::cancelled("cancelled"))?
                .map_err(Status::from)
                .map(Response::new)
        })
        .await
    }

    // TODO; lost track of what this is supposed to do
    async fn stat_replicas(
        &self,
        _request: Request<Null>,
    ) -> GrpcResult<StatReplicasReply> {
        let rx = rpc_submit::<_, _, CoreError>(async {
            let mut lvols = Vec::new();
            if let Some(bdev) = Bdev::bdev_first() {
                bdev.into_iter()
                    .filter(|b| b.driver() == "lvol")
                    .for_each(|b| lvols.push(Lvol::try_from(b).unwrap()))
            }

            let mut replicas = Vec::new();
            for l in lvols {
                let stats = l.as_bdev().stats_async().await;
                if stats.is_err() {
                    error!("failed to get stats for lvol: {}", l);
                }

                replicas.push(ReplicaStats {
                    uuid: l.name(),
                    pool: l.pool(),
                    stats: stats.ok().map(Stats::from),
                });
            }

            Ok(StatReplicasReply {
                replicas,
            })
        })?;

        rx.await
            .map_err(|_| Status::cancelled("cancelled"))?
            .map_err(Status::from)
            .map(Response::new)
    }

    #[named]
    async fn share_replica(
        &self,
        request: Request<ShareReplicaRequest>,
    ) -> GrpcResult<ShareReplicaReply> {
        self.locked(
            GrpcClientContext::new(&request, function_name!()),
            async move {
                let args = request.into_inner();
                let rx = rpc_submit(async move {
                    match Bdev::lookup_by_name(&args.uuid) {
                        Some(bdev) => {
                            let lvol = Lvol::try_from(bdev)?;

                            // if we are already shared ...
                            if lvol.shared()
                                == Some(Protocol::try_from(args.share)?)
                            {
                                return Ok(ShareReplicaReply {
                                    uri: lvol.share_uri().unwrap(),
                                });
                            }

                            match Protocol::try_from(args.share)? {
                                Protocol::Off => {
                                    lvol.unshare().await?;
                                }
                                Protocol::Nvmf => {
                                    lvol.share_nvmf(None).await?;
                                }
                                Protocol::Iscsi => {
                                    return Err(LvsError::LvolShare {
                                        source: CoreError::NotSupported {
                                            source: Errno::ENOSYS,
                                        },
                                        name: args.uuid,
                                    });
                                }
                            }

                            Ok(ShareReplicaReply {
                                uri: lvol.share_uri().unwrap(),
                            })
                        }

                        None => Err(LvsError::InvalidBdev {
                            source: NexusBdevError::BdevNotFound {
                                name: args.uuid.clone(),
                            },
                            name: args.uuid,
                        }),
                    }
                })?;

                rx.await
                    .map_err(|_| Status::cancelled("cancelled"))?
                    .map_err(Status::from)
                    .map(Response::new)
            },
        )
        .await
    }

    #[named]
    async fn create_nexus(
        &self,
        request: Request<CreateNexusRequest>,
    ) -> GrpcResult<Nexus> {
        self.locked(
            GrpcClientContext::new(&request, function_name!()),
            async move {
                let args = request.into_inner();
                let rx = rpc_submit::<_, _, nexus::Error>(async move {
                    let uuid = args.uuid.clone();
                    let name = uuid_to_name(&args.uuid)?;
                    nexus::nexus_create(
                        &name,
                        args.size,
                        Some(&args.uuid),
                        &args.children,
                    )
                    .await?;
                    let nexus = nexus_lookup(&uuid)?;
                    info!("Created nexus {}", uuid);
                    Ok(nexus.to_grpc())
                })?;
                rx.await
                    .map_err(|_| Status::cancelled("cancelled"))?
                    .map_err(Status::from)
                    .map(Response::new)
            },
        )
        .await
    }

    #[named]
    async fn create_nexus_v2(
        &self,
        request: Request<CreateNexusV2Request>,
    ) -> GrpcResult<Nexus> {
        self.locked(
            GrpcClientContext::new(&request, function_name!()),
            async move {
                let args = request.into_inner();
                let rx = rpc_submit::<_, _, nexus::Error>(async move {
                    nexus::nexus_create_v2(
                        &args.name,
                        args.size,
<<<<<<< HEAD
                        Some(&args.uuid),
                        nexus::NexusNvmeParams {
=======
                        &args.uuid,
                        NexusNvmeParams {
>>>>>>> fd479c97
                            min_cntlid: args.min_cntl_id as u16,
                            max_cntlid: args.max_cntl_id as u16,
                            resv_key: args.resv_key,
                            preempt_key: match args.preempt_key {
                                0 => None,
                                k => std::num::NonZeroU64::new(k),
                            },
                        },
                        &args.children,
                    )
                    .await?;
                    let nexus = nexus_lookup(&args.name)?;
                    info!("Created nexus {}", &args.name);
                    Ok(nexus.to_grpc())
                })?;
                rx.await
                    .map_err(|_| Status::cancelled("cancelled"))?
                    .map_err(Status::from)
                    .map(Response::new)
            },
        )
        .await
    }

    #[named]
    async fn destroy_nexus(
        &self,
        request: Request<DestroyNexusRequest>,
    ) -> GrpcResult<Null> {
        self.locked(
            GrpcClientContext::new(&request, function_name!()),
            async move {
                let rx = rpc_submit::<_, _, nexus::Error>(async move {
                    let args = request.into_inner();
                    trace!("{:?}", args);
                    nexus_destroy(&args.uuid).await?;
                    Ok(Null {})
                })?;

                rx.await
                    .map_err(|_| Status::cancelled("cancelled"))?
                    .map_err(Status::from)
                    .map(Response::new)
            },
        )
        .await
    }

    async fn list_nexus(
        &self,
        request: Request<Null>,
    ) -> GrpcResult<ListNexusReply> {
        let args = request.into_inner();
        trace!("{:?}", args);

        let rx = rpc_submit::<_, _, nexus::Error>(async move {
            Ok(ListNexusReply {
                nexus_list: nexus::nexus_iter()
                    .filter(|n| {
                        n.state.lock().deref() != &nexus::NexusState::Init
                    })
                    .map(|n| n.to_grpc())
                    .collect::<Vec<_>>(),
            })
        })?;

        rx.await
            .map_err(|_| Status::cancelled("cancelled"))?
            .map_err(Status::from)
            .map(Response::new)
    }

    async fn list_nexus_v2(
        &self,
        request: Request<Null>,
    ) -> GrpcResult<ListNexusV2Reply> {
        let args = request.into_inner();
        trace!("{:?}", args);

        let rx = rpc_submit::<_, _, nexus::Error>(async move {
            let mut nexus_list: Vec<NexusV2> = Vec::new();

            for n in nexus::nexus_iter() {
                if n.state.lock().deref() != &nexus::NexusState::Init {
                    nexus_list.push(n.to_grpc_v2().await);
                }
            }

            Ok(ListNexusV2Reply {
                nexus_list,
            })
        })?;

        rx.await
            .map_err(|_| Status::cancelled("cancelled"))?
            .map_err(Status::from)
            .map(Response::new)
    }

    async fn add_child_nexus(
        &self,
        request: Request<AddChildNexusRequest>,
    ) -> GrpcResult<Child> {
        let args = request.into_inner();
        let rx = rpc_submit::<_, _, nexus::Error>(async move {
            trace!("{:?}", args);
            let uuid = args.uuid.clone();
            debug!("Adding child {} to nexus {} ...", args.uri, uuid);
            let child = nexus_add_child(args).await?;
            info!("Added child to nexus {}", uuid);
            Ok(child)
        })?;

        rx.await
            .map_err(|_| Status::cancelled("cancelled"))?
            .map_err(Status::from)
            .map(Response::new)
    }

    async fn remove_child_nexus(
        &self,
        request: Request<RemoveChildNexusRequest>,
    ) -> GrpcResult<Null> {
        let rx = rpc_submit::<_, _, nexus::Error>(async move {
            let args = request.into_inner();
            trace!("{:?}", args);
            let uuid = args.uuid.clone();
            debug!("Removing child {} from nexus {} ...", args.uri, uuid);
            nexus_lookup(&args.uuid)?.remove_child(&args.uri).await?;
            info!("Removed child from nexus {}", uuid);
            Ok(Null {})
        })?;

        rx.await
            .map_err(|_| Status::cancelled("cancelled"))?
            .map_err(Status::from)
            .map(Response::new)
    }

    async fn fault_nexus_child(
        &self,
        request: Request<FaultNexusChildRequest>,
    ) -> GrpcResult<Null> {
        let rx = rpc_submit::<_, _, nexus::Error>(async move {
            let args = request.into_inner();
            trace!("{:?}", args);
            let uuid = args.uuid.clone();
            let uri = args.uri.clone();
            debug!("Faulting child {} on nexus {}", uri, uuid);
            nexus_lookup(&args.uuid)?
                .fault_child(&args.uri, nexus::Reason::Rpc)
                .await?;
            info!("Faulted child {} on nexus {}", uri, uuid);
            Ok(Null {})
        })?;

        rx.await
            .map_err(|_| Status::cancelled("cancelled"))?
            .map_err(Status::from)
            .map(Response::new)
    }

    async fn publish_nexus(
        &self,
        request: Request<PublishNexusRequest>,
    ) -> GrpcResult<PublishNexusReply> {
        let rx = rpc_submit::<_, _, nexus::Error>(async {
            let args = request.into_inner();
            trace!("{:?}", args);
            let uuid = args.uuid.clone();
            debug!("Publishing nexus {} ...", uuid);

            if !args.key.is_empty() && args.key.len() != 16 {
                return Err(nexus::Error::InvalidKey {});
            }

            let key: Option<String> = if args.key.is_empty() {
                None
            } else {
                Some(args.key.clone())
            };

            let share_protocol = match ShareProtocolNexus::from_i32(args.share)
            {
                Some(protocol) => protocol,
                None => {
                    return Err(nexus::Error::InvalidShareProtocol {
                        sp_value: args.share as i32,
                    });
                }
            };

            let device_uri =
                nexus_lookup(&args.uuid)?.share(share_protocol, key).await?;

            info!("Published nexus {} under {}", uuid, device_uri);
            Ok(PublishNexusReply {
                device_uri,
            })
        })?;
        rx.await
            .map_err(|_| Status::cancelled("cancelled"))?
            .map_err(Status::from)
            .map(Response::new)
    }

    async fn unpublish_nexus(
        &self,
        request: Request<UnpublishNexusRequest>,
    ) -> GrpcResult<Null> {
        let rx = rpc_submit::<_, _, nexus::Error>(async {
            let args = request.into_inner();
            trace!("{:?}", args);
            let uuid = args.uuid.clone();
            debug!("Unpublishing nexus {} ...", uuid);
            nexus_lookup(&args.uuid)?.unshare_nexus().await?;
            info!("Unpublished nexus {}", uuid);
            Ok(Null {})
        })?;

        rx.await
            .map_err(|_| Status::cancelled("cancelled"))?
            .map_err(Status::from)
            .map(Response::new)
    }

    async fn get_nvme_ana_state(
        &self,
        request: Request<GetNvmeAnaStateRequest>,
    ) -> GrpcResult<GetNvmeAnaStateReply> {
        let args = request.into_inner();
        let uuid = args.uuid.clone();
        debug!("Getting NVMe ANA state for nexus {} ...", uuid);

        let rx = rpc_submit::<_, _, nexus::Error>(async move {
            let ana_state = nexus_lookup(&args.uuid)?.get_ana_state().await?;
            info!("Got nexus {} NVMe ANA state {:?}", uuid, ana_state);
            Ok(GetNvmeAnaStateReply {
                ana_state: ana_state as i32,
            })
        })?;

        rx.await
            .map_err(|_| Status::cancelled("cancelled"))?
            .map_err(Status::from)
            .map(Response::new)
    }

    async fn set_nvme_ana_state(
        &self,
        request: Request<SetNvmeAnaStateRequest>,
    ) -> GrpcResult<Null> {
        let args = request.into_inner();
        let uuid = args.uuid.clone();
        debug!("Setting NVMe ANA state for nexus {} ...", uuid);

        let rx = rpc_submit::<_, _, nexus::Error>(async move {
            let ana_state = match NvmeAnaState::from_i32(args.ana_state) {
                Some(ana_state) => ana_state,
                None => {
                    return Err(nexus::Error::InvalidNvmeAnaState {
                        ana_value: args.ana_state as i32,
                    });
                }
            };

            let ana_state =
                nexus_lookup(&args.uuid)?.set_ana_state(ana_state).await?;
            info!("Set nexus {} NVMe ANA state {:?}", uuid, ana_state);
            Ok(Null {})
        })?;

        rx.await
            .map_err(|_| Status::cancelled("cancelled"))?
            .map_err(Status::from)
            .map(Response::new)
    }

    #[named]
    async fn child_operation(
        &self,
        request: Request<ChildNexusRequest>,
    ) -> GrpcResult<Null> {
        self.locked(
            GrpcClientContext::new(&request, function_name!()),
            async move {
                let rx = rpc_submit::<_, _, nexus::Error>(async move {
                    let args = request.into_inner();
                    trace!("{:?}", args);

                    let onl = match args.action {
                        1 => Ok(true),
                        0 => Ok(false),
                        _ => Err(nexus::Error::InvalidKey {}),
                    }?;

                    let nexus = nexus_lookup(&args.uuid)?;
                    if onl {
                        nexus.online_child(&args.uri).await?;
                    } else {
                        nexus.offline_child(&args.uri).await?;
                    }

                    Ok(Null {})
                })?;

                rx.await
                    .map_err(|_| Status::cancelled("cancelled"))?
                    .map_err(Status::from)
                    .map(Response::new)
            },
        )
        .await
    }

    #[named]
    async fn start_rebuild(
        &self,
        request: Request<StartRebuildRequest>,
    ) -> GrpcResult<Null> {
        self.locked(
            GrpcClientContext::new(&request, function_name!()),
            async move {
                let args = request.into_inner();
                trace!("{:?}", args);
                let rx = rpc_submit::<_, _, nexus::Error>(async move {
                    nexus_lookup(&args.uuid)?
                        .start_rebuild(&args.uri)
                        .await
                        .map(|_| {})?;
                    Ok(Null {})
                })?;

                rx.await
                    .map_err(|_| Status::cancelled("cancelled"))?
                    .map_err(Status::from)
                    .map(Response::new)
            },
        )
        .await
    }

    #[named]
    async fn stop_rebuild(
        &self,
        request: Request<StopRebuildRequest>,
    ) -> GrpcResult<Null> {
        self.locked(
            GrpcClientContext::new(&request, function_name!()),
            async move {
                let args = request.into_inner();
                trace!("{:?}", args);
                let rx = rpc_submit::<_, _, nexus::Error>(async move {
                    nexus_lookup(&args.uuid)?.stop_rebuild(&args.uri).await?;

                    Ok(Null {})
                })?;

                rx.await
                    .map_err(|_| Status::cancelled("cancelled"))?
                    .map_err(Status::from)
                    .map(Response::new)
            },
        )
        .await
    }

    #[named]
    async fn pause_rebuild(
        &self,
        request: Request<PauseRebuildRequest>,
    ) -> GrpcResult<Null> {
        self.locked(
            GrpcClientContext::new(&request, function_name!()),
            async move {
                let msg = request.into_inner();
                let rx = rpc_submit::<_, _, nexus::Error>(async move {
                    nexus_lookup(&msg.uuid)?.pause_rebuild(&msg.uri).await?;

                    Ok(Null {})
                })?;

                rx.await
                    .map_err(|_| Status::cancelled("cancelled"))?
                    .map_err(Status::from)
                    .map(Response::new)
            },
        )
        .await
    }

    #[named]
    async fn resume_rebuild(
        &self,
        request: Request<ResumeRebuildRequest>,
    ) -> GrpcResult<Null> {
        self.locked(
            GrpcClientContext::new(&request, function_name!()),
            async move {
                let msg = request.into_inner();
                let rx = rpc_submit::<_, _, nexus::Error>(async move {
                    nexus_lookup(&msg.uuid)?.resume_rebuild(&msg.uri).await?;
                    Ok(Null {})
                })?;

                rx.await
                    .map_err(|_| Status::cancelled("cancelled"))?
                    .map_err(Status::from)
                    .map(Response::new)
            },
        )
        .await
    }

    #[named]
    async fn get_rebuild_state(
        &self,
        request: Request<RebuildStateRequest>,
    ) -> GrpcResult<RebuildStateReply> {
        self.locked(
            GrpcClientContext::new(&request, function_name!()),
            async move {
                let args = request.into_inner();
                let rx = rpc_submit::<_, _, nexus::Error>(async move {
                    trace!("{:?}", args);
                    nexus_lookup(&args.uuid)?.get_rebuild_state(&args.uri).await
                })?;

                rx.await
                    .map_err(|_| Status::cancelled("cancelled"))?
                    .map_err(Status::from)
                    .map(Response::new)
            },
        )
        .await
    }

    #[named]
    async fn get_rebuild_stats(
        &self,
        request: Request<RebuildStatsRequest>,
    ) -> GrpcResult<RebuildStatsReply> {
        self.locked(
            GrpcClientContext::new(&request, function_name!()),
            async move {
                let args = request.into_inner();
                trace!("{:?}", args);
                let rx = rpc_submit::<_, _, nexus::Error>(async move {
                    nexus_lookup(&args.uuid)?.get_rebuild_stats(&args.uri).await
                })?;
                rx.await
                    .map_err(|_| Status::cancelled("cancelled"))?
                    .map_err(Status::from)
                    .map(Response::new)
            },
        )
        .await
    }

    #[named]
    async fn get_rebuild_progress(
        &self,
        request: Request<RebuildProgressRequest>,
    ) -> GrpcResult<RebuildProgressReply> {
        self.locked(
            GrpcClientContext::new(&request, function_name!()),
            async move {
                let args = request.into_inner();
                trace!("{:?}", args);
                let rx = rpc_submit::<_, _, nexus::Error>(async move {
                    nexus_lookup(&args.uuid)?.get_rebuild_progress(&args.uri)
                })?;

                rx.await
                    .map_err(|_| Status::cancelled("cancelled"))?
                    .map_err(Status::from)
                    .map(Response::new)
            },
        )
        .await
    }

    async fn create_snapshot(
        &self,
        request: Request<CreateSnapshotRequest>,
    ) -> GrpcResult<CreateSnapshotReply> {
        let rx = rpc_submit::<_, _, nexus::Error>(async {
            let args = request.into_inner();
            let uuid = args.uuid.clone();
            debug!("Creating snapshot on nexus {} ...", uuid);
            let reply = nexus_lookup(&args.uuid)?.create_snapshot().await?;
            info!("Created snapshot on nexus {}", uuid);
            trace!("{:?}", reply);
            Ok(reply)
        })?;

        rx.await
            .map_err(|_| Status::cancelled("cancelled"))?
            .map_err(Status::from)
            .map(Response::new)
    }

    async fn list_block_devices(
        &self,
        request: Request<ListBlockDevicesRequest>,
    ) -> GrpcResult<ListBlockDevicesReply> {
        let args = request.into_inner();
        let reply = ListBlockDevicesReply {
            devices: blk_device::list_block_devices(args.all).await?,
        };
        trace!("{:?}", reply);
        Ok(Response::new(reply))
    }

    async fn get_resource_usage(
        &self,
        _request: Request<Null>,
    ) -> GrpcResult<GetResourceUsageReply> {
        let usage = resource::get_resource_usage().await?;
        let reply = GetResourceUsageReply {
            usage: Some(usage),
        };
        trace!("{:?}", reply);
        Ok(Response::new(reply))
    }

    async fn list_nvme_controllers(
        &self,
        _request: Request<Null>,
    ) -> GrpcResult<ListNvmeControllersReply> {
        list_controllers().await
    }

    async fn stat_nvme_controllers(
        &self,
        _request: Request<Null>,
    ) -> GrpcResult<StatNvmeControllersReply> {
        controller_stats().await
    }

    async fn get_mayastor_info(
        &self,
        _request: Request<Null>,
    ) -> GrpcResult<MayastorInfoRequest> {
        let features = MayastorFeatures::get_features().into();

        let reply = MayastorInfoRequest {
            version: git_version!(
                args = ["--tags", "--abbrev=12"],
                fallback = "unknown"
            )
            .to_string(),
            supported_features: Some(features),
        };

        Ok(Response::new(reply))
    }
}<|MERGE_RESOLUTION|>--- conflicted
+++ resolved
@@ -674,13 +674,8 @@
                     nexus::nexus_create_v2(
                         &args.name,
                         args.size,
-<<<<<<< HEAD
-                        Some(&args.uuid),
+                        &args.uuid,
                         nexus::NexusNvmeParams {
-=======
-                        &args.uuid,
-                        NexusNvmeParams {
->>>>>>> fd479c97
                             min_cntlid: args.min_cntl_id as u16,
                             max_cntlid: args.max_cntl_id as u16,
                             resv_key: args.resv_key,
